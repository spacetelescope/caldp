"""This module to defines classes and functions to do basic HST calibrations for
ACS, COS, STIS, and WFC3 instruments.   IPPPSSOOT IDs are processed and results are
output to an S3 bucket with IPPPSSOOT and batch name specific subdirectories.

1. Data corresponding to the IPPPSSOOT is downloaded from astroquery.
2. Calibration reference files corresponding to the data headers are defined and downloaded.
3. Level 1 and level 2 processing occurs as appropriate.
4. Outputs are copied to an S3 subdirectory for each IPPPSSOOT.

Notably,  previews are not currently computed here but rather in a seperate program run.
"""
import sys
import os
import shutil
import glob
import re
import subprocess
import tarfile

# -----------------------------------------------------------------------------

import boto3

from astropy.io import fits

try:
    from drizzlepac.haputils.astroquery_utils import retrieve_observation
except ImportError:
    from drizzlepac.hlautils.astroquery_utils import retrieve_observation

from crds.bestrefs import bestrefs

from caldp import log, messages

# import caldp     (see track_versions)

# -----------------------------------------------------------------------------

IPPPSSOOT_RE = re.compile(r"^[IJLO][A-Z0-9]{8,8}$")

# Note: only ACS, COS, STIS, and WFC3 are initially supported
IPPPSSOOT_INSTR = {
    "J": "acs",
    "U": "wfpc2",
    "V": "hsp",
    "W": "wfpc",
    "X": "foc",
    "Y": "fos",
    "Z": "hrs",
    "E": "eng",
    "F": "fgs",
    "I": "wfc3",
    "N": "nicmos",
    "O": "stis",
    "L": "cos",
}

INSTRUMENTS = set(IPPPSSOOT_INSTR.values())


def get_instrument(ipppssoot):
    """Given an `ipppssoot` ID, return the corresponding instrument name.

    Parameters
    ----------
    ipppssoot : str
        HST-style dataset name,  'i' character identifies instrument:
            J  --  acs
            U  --  wfpc2
            I  --  wfc3
            O  --  stis
            L  --  cos

    Returns
    -------
    instrument : str
        Name of the instrument in lowercase corresponding to `ipppssoot`, e.g. 'acs'
    """
    if ipppssoot.lower() in INSTRUMENTS:
        return ipppssoot.lower()
    else:
        return IPPPSSOOT_INSTR.get(ipppssoot.upper()[0])


# -----------------------------------------------------------------------------
def get_output_path(output_uri, ipppssoot):
    """Given an `output_uri` string which nominally defines an S3 bucket and
    directory base path,  and an `ipppssoot` dataset name,  generate a full
    S3 output path (or directory) where outputs from processing `ipppssoot`
    should be stored.
    Parameters
    ----------
    output_uri : str
        A combination of S3 bucket and object directory prefix
    ipppssoot : str
        HST-style dataset name for which outputs will be stored.
    Returns
    -------
    object_path : str
        A fully specified S3 object, including bucket, directory, and filename,
        or a directory path.
    >>> get_output_path("s3://caldp-output-test/outputs", "j8cb010b0")
    's3://caldp-output-test/outputs/j8cb010b0'
    """
    # instrument_name = get_instrument(ipppssoot)
    if output_uri is None:
        return "none"
    elif output_uri.startswith("file"):
        prefix = output_uri.split(":")[-1]
        output_path = os.path.join(prefix, ipppssoot)  # 'outputs/obes03010'
    else:
        bucket = output_uri[5:].split("/")[0]
        output_path = f"s3://{bucket}/outputs/{ipppssoot}"

    return output_path


# -------------------------------------------------------------


def upload_filepath(ipppssoot, src_filepath, dest_filepath):
    """Given `filepath` to upload, copy it to `s3_filepath`.

    Parameters
    ----------
    filepath : str
       Local filesystem path to file to upload.
    s3_filepath : str
        Full S3 path to object to upload,  including the bucket prefix,
        e.g. s3://hstdp-batch-outputs/batch-1-2020-06-11T19-35-51/acs/J8CB010B0/process.txt

    Returns
    ------
    None
    """
    if dest_filepath.startswith("s3"):
        # make copies locally to be included in tarfile for s3
        output_dir = get_output_path("file:outputs", ipppssoot)
        os.makedirs(output_dir, exist_ok=True)
        local_outpath = os.path.join(output_dir, os.path.basename(dest_filepath))
        shutil.copy(src_filepath, local_outpath)
    else:
        os.makedirs(os.path.dirname(dest_filepath), exist_ok=True)
        shutil.copy(src_filepath, dest_filepath)


# -----------------------------------------------------------------------------


class InstrumentManager:
    """Abstract baseclass which is customized based on `instrument_name`,
    `download_suffixes`, `ignore_err_nums`, `stage1`, and `stage2` which
    must be redefined for each subclass.   Further customizations are
    applied as by overriding baseclass methods.

    Attributes
    ----------
    instrument_name : str
        (class) Name of the instrument supported by this manager in lower case.
    download_suffixes : list of str
        (class) Suffixes of files downloaded for each IPPPSSOOT as required by the
        astroquery `retrieve_observation` function.
    delete_endings : list of str
        (class) Endings of filenames to remove prior to previews or S3 uploads.
    ignore_err_nums : list of int
        (class) Nonzero calibration error codes which should be ignored.
    stage1 : str
        (class) Program name for basic calibration and all association or unassociated files.
    stage2 : str
        (class) Program for follow-on  processing of calibrated association member files.

    ipppssoot  : str
        (instance) Name of dataset being processed
    output_uri : str
        (instance) Root output path,  e.g. s3://bucket/subdir/subdir/.../subdir
    input_uri : str
        (instance) root input path, or astroquery:// to download from MAST

    Notes
    -----
    InstrumentManager instances are lightweight and created for each `ipppssoot`.

    Methods
    -------
    __init__(ipppssoot, output_uri)
    raw_files(files)
    assoc_files(files)
    unassoc_files(files)
    divider(args, dash)
    main()
        Top level method orchestrating all activities.
    download()
        Downloads data files for `ipppssoot` from astroquery
    assign_bestrefs(input_files)
        Assigns CRDS best reference files to appropriate data files,  caches references.
    process(input_files)
        Applies stage1 and stage2 calibrations to associated an unassociated files as appropriate.
    run(cmd, *args)
        Joins `cmd` and `args` into a space separated single string,  executes as subprocess.
    output_files()
        Copies files to `output_uri` (and subdirs) unless `output_uri` is None or "none".
    """

    instrument_name = None  # abstract class
    download_suffixes = None  # abstract class
    delete_endings = []  # abstract class
    ignore_err_nums = []  # abstract class
    stage1 = None  # abstract class
    stage2 = None  # abstract class

    def __init__(self, ipppssoot, input_uri, output_uri):
        self.ipppssoot = ipppssoot
        self.input_uri = input_uri
        self.output_uri = output_uri

    # .............................................................

    def raw_files(self, files):
        """Return each name string in `files` with includes the substring '_raw'."""
        return [f for f in files if "_raw" in f]

    def assoc_files(self, files):
        """Return each name string in `files` which ends with '_asn.fits'."""
        return [f for f in files if f.endswith("_asn.fits")]

    def unassoc_files(self, files):  # can be overriden by subclasses
        """Overridable,  same as raw_files() by default."""
        return self.raw_files(files)

    # .............................................................

    def divider(self, *args, dash=">"):
        """Logs a standard divider made up of repeated `dash` characters as well as
        a message defined by the str() of each value in `args`.

        Parameters
        ----------
        args : list of values
            Values filtered through str() and joined with a single space into a message.
        dash : str
            Separator character repeated to create the divider string

        Returns
        -------
        None
        """
        assert len(dash) == 1
        msg = " ".join([str(a) for a in args])
        dashes = 100 - len(msg) - 2
        log.info(dash * 80)
        log.info(dash * 5, self.ipppssoot, msg, dash * (dashes - 6 - len(self.ipppssoot) - len(msg) - 1))

    def run(self, cmd, *args):
        """Run the subprocess string `cmd`,  appending any extra values
        defined by `args`.

        Parameters
        ----------
        cmd : str
            A multi-word subprocess command string
        args : tuple of str
            Extra single-word parameters to append to `cmd`,  nominally
            filenames or switches.

        Returns
        -------
        None

        Notes
        -----
        Logs executed command tuple.

        Checks subprocess error status against class attribute `ignore_err_nums`
        to ignore instrument-specific error codes.

        Issues an ERROR message and exits the program for any other non-zero
        value.
        """
        cmd = tuple(cmd.split()) + args  # Handle stage values with switches.
        self.divider("Running:", cmd)
        err = subprocess.call(cmd)
        if err in self.ignore_err_nums:
            log.info("Ignoring error status =", err)
        elif err:
            log.error(self.ipppssoot, "Command:", repr(cmd), "exited with error status:", err)
            sys.exit(1)

    # .............................................................

    def main(self):
        """Perform all processing steps for basic calibration processing:
        1. Download uncalibrated data
        2. Assign bestrefs (and potentially download reference files)
        3. Perform stage1 and stage2 CAL processing
        4. Optionally remove files prior to S3 uploads or previews
        4. Copy outputs to S3
        5. Issues start and stop dividers
        """
        self.divider("Started processing for", self.instrument_name, self.ipppssoot)

        # we'll need to move around a couple of times to get the cal code and local file movements working
        orig_wd = os.getcwd()
        input_path = self.get_input_path()
        if self.input_uri.startswith("astroquery"):
            os.chdir(input_path)
            input_files = self.download()
        elif self.input_uri.startswith("file"):
            input_files = self.find_input_files()
            # need to be in the same place as asn's for association processing
            os.chdir(input_path)
        elif self.input_uri.startswith("s3"):
            os.chdir(input_path)
            input_files = self.get_objects(input_path)
        else:
            raise ValueError("input_uri should start with s3, astroquery or file")

        self.assign_bestrefs(input_files)

        self.process(input_files)

        # chdir back for relative output path
        os.chdir(orig_wd)

        self.output_files()

        self.divider("Completed processing for", self.instrument_name, self.ipppssoot)

    # -----------------------------------------------------------------------------

    def get_input_path(self):
        """Creates subfolder in current directory prior to downloading files.
        Returns path to subdirectory (named using ipppssoot).
        For file:, simply returns path to inputs.
        """
        cwd = os.getcwd()
        if self.input_uri.startswith("file"):
            input_path = self.input_uri.split(":")[-1]
        else:
            input_path = os.path.join(cwd, "inputs", self.ipppssoot)
            os.makedirs(input_path, exist_ok=True)
        return input_path

    def get_objects(self, input_path):
        """Called if input_uri starts with `s3`
        For S3 Inputs: Downloads compressed ipppssoot (tar.gz) files,
        Extracts, then saves file paths to a sorted list.
        Returns sorted list of file paths (`input_files`)
        """
        client = boto3.client("s3")
        key = self.ipppssoot + ".tar.gz"
        s3_path = self.input_uri.replace("s3://", "").split("/")
        bucket, prefix = s3_path[0], "/".join(s3_path[1:])
        if len(prefix) == 0:
            obj = key
        else:  # remove trailing slash from prefix if there is one
            obj = prefix.strip("/") + "/" + key
        self.divider(f"Retrieving tarfile: s3://{bucket}/{obj}")
        with open(key, "wb") as f:
            client.download_fileobj(bucket, obj, f)  # 'odfa0120.tar.gz'
        self.divider(f"Extracting files from {key}")
        with tarfile.open(key, "r:gz") as tar_ref:
            tar_ref.extractall()
            # then delete tars
            os.remove(key)

        self.divider("Gathering fits files for calibration")
        search_fits = f"{input_path}/{self.ipppssoot.lower()[0:5]}*.fits"
        self.divider("Finding input data using:", repr(search_fits))
        files = glob.glob(search_fits)
        return list(sorted(files))

    def download(self):
        """Called if input_uri starts is `astroquery`
        Download any data files for the `ipppssoot`,  issuing start and
        stop divider messages.

        Returns
        -------
        filepaths : sorted list
            Local file system paths of files which were downloaded for `ipppssoot`,
            some of which will be selected for calibration processing.
        """
        self.divider("Retrieving data files for:", self.download_suffixes)
        files = retrieve_observation(self.ipppssoot, suffix=self.download_suffixes)
        self.divider("Download data complete.")
        return list(sorted([os.path.abspath(f) for f in files]))

    def find_input_files(self):
        """Scrape the input_uri for the needed input_files.
        Called if input_uri starts with `file:`
        Returns
        -------
        filepaths : sorted list
            Local file system paths of files which were found for `ipppssoot`,
            some of which will be selected for calibration processing.
        """
        test_path = self.input_uri.split(":")[-1]
        if os.path.isdir(test_path):
            base_path = os.path.abspath(test_path)
        elif os.path.isdir(os.path.join(os.getcwd(), test_path)):
            base_path = os.path.join(os.getcwd(), test_path)
        else:
            raise ValueError(f"input path {test_path} does not exist")
        # check for tarred inputs
        cwd = os.getcwd()
        search_tar = f"{base_path}/{self.ipppssoot.lower()[0:5]}*.tar.gz"
        tar_files = glob.glob(search_tar)
        if len(tar_files) == 1:
            log.info("Extracting inputs from: ", tar_files)
            os.chdir(base_path)
            with tarfile.open(tar_files[0], "r:gz") as tar_ref:
                tar_ref.extractall()
        os.chdir(cwd)
        # get input files
        search_str = f"{base_path}/{self.ipppssoot.lower()[0:5]}*.fits"
        self.divider("Finding input data using:", repr(search_str))
        # find the base path to the files
        files = glob.glob(search_str)
        return list(sorted(files))

    def find_output_files(self):
        """Scrape the input_uri for the needed output_files, to be run after calibration is finished.

        Returns
        -------
        filepaths : sorted list
            Local file system paths of files which were found for `ipppssoot`,
            post-calibration
        """
        # find the base path to the files
        if self.input_uri.startswith("file"):
            test_path = self.input_uri.split(":")[-1]
            if os.path.isdir(test_path):
                base_path = os.path.abspath(test_path)
            elif os.path.isdir(os.path.join(os.getcwd(), test_path)):
                base_path = os.path.join(os.getcwd(), test_path)
            else:
                raise ValueError(f"output path {test_path} does not exist")
            search_fits = f"{base_path}/{self.ipppssoot.lower()[0:5]}*.fits"
            # trailer files
            search_tra = f"{base_path}/{self.ipppssoot.lower()[0:5]}*.tra"

        else:
            base_path = os.getcwd()
            subfolder = os.path.join(base_path, "inputs", self.ipppssoot)
            search_fits = f"{subfolder}/{self.ipppssoot.lower()[0:5]}*.fits"
            search_tra = f"{subfolder}/{self.ipppssoot.lower()[0:5]}*.tra"

        self.divider("Finding output data for:", repr(search_fits))
        files = glob.glob(search_fits)

        self.divider("Finding output trailers for:", repr(search_tra))
        files.extend(glob.glob(search_tra))

        return list(sorted(files))

    def assign_bestrefs(self, files):
        """Assign best references to dataset `files`,  updating their header keywords
        and downloading any references which aren't already cached.  Uses CRDS.

        Parameters
        ----------
        files : list of str
            Paths of files which should be run through CRDS to assign best references
            to their file headers,  also ensuring the references are available in the
            CRDS cache,  downloading them if required.

        Returns
        -------
        None
        """
        self.divider("Computing bestrefs and downloading references.", files)
        bestrefs_files = self.raw_files(files)
        # Only sync reference files if the cache is read/write.
        bestrefs.assign_bestrefs(
            bestrefs_files,
            context=os.environ.get("CRDS_CONTEXT", default=None),
            sync_references=os.environ.get("CRDS_READONLY_CACHE", "0") != "1",
        )
        self.divider("Bestrefs complete.")

    def process(self, files):
        """Runs each filepath in `files` through calibration processing.   Association
        files are run through both stage1 and stage2 calibration programs,
        Unassociated files are run through only the stage1 program.  Version keywords
        are set for all raw files.

        Parameters
        ----------
        files : list of str
            Filepaths of files to filter and calibrate as appropriate.

        Returns
        -------
        None
        """
        self.track_versions(files)
        assoc = self.assoc_files(files)
        if assoc:
            self.run(self.stage1, *assoc)
            if self.stage2:
                self.run(self.stage2, *assoc)
            return
        unassoc = self.unassoc_files(files)
        if unassoc:
            self.run(self.stage1, *unassoc)
<<<<<<< HEAD
            if self.stage2:
                self.run(self.stage2, *unassoc)
            return
=======
            # if self.stage2:
            #    self.run(self.stage2, *unassoc)
>>>>>>> 1863c75a

    def output_files(self):
        """Selects files from the current working directory and uploads them
        to the `output_uri`.   If `output_uri` is None or "none",  returns
        without copying files.

        Returns
        -------
        None
        """
        outputs = self.find_output_files()
        delete = [output for output in outputs if output.endswith(tuple(self.delete_endings))]
        if delete:
            self.divider("Deleting files:", delete)
            for filename in delete:
                os.remove(filename)
            outputs = self.find_output_files()  # get again
        self.divider(f"Saving {len(outputs)} outputs")
        if self.output_uri is None or self.output_uri.startswith("none"):
            return
        output_path = get_output_path(self.output_uri, self.ipppssoot)
        for filepath in outputs:
            output_filename = f"{output_path}/{os.path.basename(filepath)}"
            log.info(f"\t{output_filename}")
            upload_filepath(self.ipppssoot, filepath, output_filename)
        self.divider("Saving outputs complete.")

    def track_versions(self, files, apply_to="_raw"):
        """Add version keywords to raw_files(files)."""
        import caldp

        csys_ver = os.environ.get("CSYS_VER", "UNDEFINED")
        for filename in self.raw_files(files):
            if apply_to in filename:
                fits.setval(filename, "CSYS_VER", value=csys_ver)
                fits.setval(filename, "CALDPVER", value=caldp.__version__)


# -----------------------------------------------------------------------------


class AcsManager(InstrumentManager):
    """Manages calibration for one ACS IPPPSSOOT."""

    instrument_name = "acs"
    download_suffixes = ["ASN", "RAW"]
    stage1 = "calacs.e"
    stage2 = "runastrodriz"


class Wfc3Manager(InstrumentManager):
    """Manages calibration for one WFC3 IPPPSSOOT."""

    instrument_name = "wfc3"
    download_suffixes = ["ASN", "RAW"]
    stage1 = "calwf3.e"
    stage2 = "runastrodriz"


class CosManager(InstrumentManager):
    """Manages calibration for one COS IPPPSSOOT."""

    instrument_name = "cos"
    download_suffixes = [
        "ASN",
        "RAW",
        "EPC",
        "SPT",
        "RAWACCUM",
        "RAWACCUM_A",
        "RAWACCUM_B",
        "RAWACQ",
        "RAWTAG",
        "RAWTAG_A",
        "RAWTAG_B",
        "PHA_A",
        "PHA_B",
    ]
    stage1 = "calcos"
    stage2 = None
    ignore_err_nums = [5]  # Ignore calcos errors from RAWACQ

    def unassoc_files(self, files):
        """Returns only the first file returned by raw_files()."""
        return super().raw_files(files)[:1]  # return only first file

    def process(self, files):
        """Set keyword RANDSEED=1 in each raw file and process normally."""
        for filename in self.raw_files(files):
            fits.setval(filename, "RANDSEED", value=1)
        return super().process(files)


class StisManager(InstrumentManager):
    """Manages calibration for one"""

    instrument_name = "stis"
    download_suffixes = ["ASN", "RAW", "EPC", "TAG", "WAV"]
    delete_endings = ["_epc.fits"]
    stage1 = "cs0.e -tv"
    stage2 = None

    def process(self, files):
        """Apply STIS calibrations to selected _raw.fits or _wav.fits `files`.

        Parameters
        ----------
        files : list of str
            Filepaths containing raw and wav files to calibrate.

        Returns
        -------
        None
        """
        raw = [f for f in files if f.endswith("_raw.fits")]
        wav = [f for f in files if f.endswith("_wav.fits")]
        if raw:
            self.track_versions(files, "_raw")
            self.run(self.stage1, *raw)
        else:
            self.track_versions(files, "_wav")
            self.run(self.stage1, *wav)

    def raw_files(self, files):
        """Returns only '_raw.fits', '_wav.fits', or '_tag.fits' members of `files`."""
        return [f for f in files if f.endswith(("_raw.fits", "_wav.fits", "_tag.fits"))]


# ............................................................................

MANAGERS = {"acs": AcsManager, "cos": CosManager, "stis": StisManager, "wfc3": Wfc3Manager}


def get_instrument_manager(ipppssoot, input_uri, output_uri):
    """Given and `ipppssoot`, `input_uri`, and `output_uri`,  determine
    the appropriate instrument manager from the `ipppssoot`
    and construct and return it.

    Parameters
    ----------
    ipppssoot : str
        The HST dataset name to be processed.
    output_uri : str
        The base path to which outputs will be copied, nominally S3://bucket/subdir/.../subdir
    input_uri : str
        either a local directory (path in the container) or astroquery to download from MAST

    Returns
    -------
    instrument_manager : InstrumentManager subclass
        The instrument-specific InstrumentManager subclass instance appropriate for
        processing dataset name `ipppssoot`.
    """
    instrument = get_instrument(ipppssoot)
    manager = MANAGERS[instrument](ipppssoot, input_uri, output_uri)
    return manager


# -----------------------------------------------------------------------------


def process(ipppssoot, input_uri, output_uri):
    """Given an `ipppssoot`, `input_uri`, and `output_uri` where products should be stored,
    perform all required processing steps for the `ipppssoot` and store all
    products to `output_uri`.

    Parameters
    ----------
    ipppssoot : str
        The HST dataset name to be processed.
    output_uri : str
        The base path to which outputs will be copied, nominally S3://bucket/subdir/.../subdir
    input_uri : str
        either a local directory (path in the container) or astroquery to download from MAST

    Returns
    -------
    None
    """
    if output_uri is None:
        output_uri, output_path = messages.path_finder(input_uri, output_uri, ipppssoot)
    output_path = get_output_path(output_uri, ipppssoot)
    msg = messages.Messages(output_uri, output_path, ipppssoot)
    msg.start_message()  # submit-ipst
    process_log = log.CaldpLogger(enable_console=False, log_file="process.txt")
    msg.process_message()  # processing-ipst
    manager = get_instrument_manager(ipppssoot, input_uri, output_uri)
    manager.main()
    del process_log


def download_inputs(ipppssoot, input_uri, output_uri):
    """This function sets up file inputs for CALDP based on downloads from
    astroquery to support testing the file based input mode.  The files for
     `ipppssoot` normally downloaded from astroquery: are downloaded and placed
    in the directory defined by `input_uri`. This function uses a parameter set
    identical to `process.process()` to ease construction of test cases and
    to fully construct an appropriate instrument manager based on the `ipppssoot`.
    """
    manager = get_instrument_manager(ipppssoot, input_uri, output_uri)
    manager.download()
    input_files = list(glob.glob("*.fits"))
    tar = ipppssoot + ".tar.gz"
    with tarfile.open(tar, "x:gz") as t:
        for f in input_files:
            t.add(f)


# -----------------------------------------------------------------------------


def process_ipppssoots(ipppssoots, input_uri=None, output_uri=None):
    """Given a list of `ipppssoots`, and `input_uri`,  and an `output_uri` defining
    the base path at which to store outputs,  calibrate data corresponding to
    each of the ipppssoots,  including any association members.

    Parameters
    ----------
    ipppssoots : list of str
        HST dataset names to process, e.g.  [ 'J8CB010B0', ...]

    output_uri:  str
        S3 bucket and object prefix
        e.g. 's3://hstdp-batch-outputs/batch-1-2020-06-11T19-35-51'
        or local path within the container
        e.g. 'file:/home/developer/caldp-outputs

    input_uri: str
        either s3://bucket/tarfile or astroquery:// or file:/path/to/files

    Notes
    -----
    The `output_uri` is extended by the instrument and ipppssoot as well as
    any filename for each output file generated.   For a single ipppssoot,
    the path extension is the same for each output file.

    e.g. 's3://hstdp-batch-outputs/batch-1-2020-06-11T19-35-51/acs/J8CB010B0/j8cb01u3q_raw.fits'

    Returns
    -------
    None
    """
    for ipppssoot in ipppssoots:
        process(ipppssoot, input_uri, output_uri)


# -----------------------------------------------------------------------------


def test():
    from caldp import process
    import doctest

    return doctest.testmod(process)


# -----------------------------------------------------------------------------


def main(argv):
    """Top level function, process args <input_uri> <output_uri>  <ipppssoot's...>"""
    input_uri = argv[1]
    output_uri = argv[2]
    ipppssoots = argv[3:]
    if input_uri.endswith("/"):
        input_uri.rstrip("/")
    if output_uri.lower().startswith("none"):
        output_uri = None
    process_ipppssoots(ipppssoots, input_uri, output_uri)


if __name__ == "__main__":
    if len(sys.argv) < 4:
        print("usage:  process.py <input_uri>  <output_uri>  <ipppssoot's...>")
        sys.exit(1)
    main(sys.argv)<|MERGE_RESOLUTION|>--- conflicted
+++ resolved
@@ -504,14 +504,9 @@
         unassoc = self.unassoc_files(files)
         if unassoc:
             self.run(self.stage1, *unassoc)
-<<<<<<< HEAD
             if self.stage2:
                 self.run(self.stage2, *unassoc)
             return
-=======
-            # if self.stage2:
-            #    self.run(self.stage2, *unassoc)
->>>>>>> 1863c75a
 
     def output_files(self):
         """Selects files from the current working directory and uploads them

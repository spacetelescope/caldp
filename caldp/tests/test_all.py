"""This module defines tests for the process.py module which handles obtaining data,
assigning references, and basic calibrations.
"""
import os
import subprocess
import tempfile

import pytest

from caldp import process
from caldp import create_previews
from caldp import messages
from caldp import file_ops


# ----------------------------------------------------------------------------------------

# Set default CRDS Context
CRDS_CONTEXT = os.environ.get("CRDS_CONTEXT")
if CRDS_CONTEXT == "":
    os.environ["CRDS_CONTEXT"] = "hst_0869.pmap"

# For applicable tests,  the product files associated with each ipppssoot below
# must be present in the CWD after processing and be within 10% of the listed sizes.
RESULTS = [
    (
        "j8cb010b0",
        """
18457 inputs/j8cb010b1_crj.jpg
1036 inputs/j8cb010b1_crj_thumb.jpg
31941 inputs/j8cb010b1_drz.jpg
1920 inputs/j8cb010b1_drz_thumb.jpg
21728 inputs/j8cb01u3q_raw.jpg
1156 inputs/j8cb01u3q_raw_thumb.jpg
18712 inputs/j8cb01u2q_flt.jpg
1084 inputs/j8cb01u2q_flt_thumb.jpg
21587 inputs/j8cb01u2q_raw.jpg
1159 inputs/j8cb01u2q_raw_thumb.jpg
18748 inputs/j8cb01u3q_flt.jpg
1083 inputs/j8cb01u3q_flt_thumb.jpg
62666 inputs/j8cb010b0.tra
51840 inputs/j8cb01u3q_flt_hlet.fits
51840 inputs/j8cb01u2q_flt_hlet.fits
15963840 inputs/j8cb010b1_drz.fits
10820160 inputs/j8cb01u3q_flt.fits
10820160 inputs/j8cb01u2q_flt.fits
2818 inputs/j8cb01u3q.tra
3547 inputs/j8cb01u2q.tra
5446 inputs/j8cb010b1.tra
10535040 inputs/j8cb010b1_crj.fits
11520 inputs/j8cb010b0_asn.fits
2257920 inputs/j8cb01u3q_raw.fits
2257920 inputs/j8cb01u2q_raw.fits
18457 outputs/j8cb010b0/previews/j8cb010b1_crj.jpg
1036 outputs/j8cb010b0/previews/j8cb010b1_crj_thumb.jpg
31941 outputs/j8cb010b0/previews/j8cb010b1_drz.jpg
1920 outputs/j8cb010b0/previews/j8cb010b1_drz_thumb.jpg
21728 outputs/j8cb010b0/previews/j8cb01u3q_raw.jpg
1156 outputs/j8cb010b0/previews/j8cb01u3q_raw_thumb.jpg
18712 outputs/j8cb010b0/previews/j8cb01u2q_flt.jpg
1084 outputs/j8cb010b0/previews/j8cb01u2q_flt_thumb.jpg
21587 outputs/j8cb010b0/previews/j8cb01u2q_raw.jpg
1159 outputs/j8cb010b0/previews/j8cb01u2q_raw_thumb.jpg
18748 outputs/j8cb010b0/previews/j8cb01u3q_flt.jpg
1083 outputs/j8cb010b0/previews/j8cb01u3q_flt_thumb.jpg
2257920 outputs/j8cb010b0/j8cb01u3q_raw.fits
51840 outputs/j8cb010b0/j8cb01u3q_flt_hlet.fits
10820160 outputs/j8cb010b0/j8cb01u3q_flt.fits
2818 outputs/j8cb010b0/j8cb01u3q.tra
2257920 outputs/j8cb010b0/j8cb01u2q_raw.fits
51840 outputs/j8cb010b0/j8cb01u2q_flt_hlet.fits
10820160 outputs/j8cb010b0/j8cb01u2q_flt.fits
3547 outputs/j8cb010b0/j8cb01u2q.tra
15963840 outputs/j8cb010b0/j8cb010b1_drz.fits
10535040 outputs/j8cb010b0/j8cb010b1_crj.fits
5166 outputs/j8cb010b0/j8cb010b1.tra
11520 outputs/j8cb010b0/j8cb010b0_asn.fits
62666 outputs/j8cb010b0/j8cb010b0.tra
""",
    ),
    (
        "obes03010",
        """
8486 obes03010_sx1_thumb.png
121908 obes03010_sx1.png
80640 obes03010_sx1.fits
14477760 obes03010_sx2.fits
21052800 obes03010_flt.fits
10537920 obes03010_crj.fits
2260800 obes03010_wav.fits
4501440 obes03010_raw.fits
11520 obes03010_asn.fits
121908 outputs/obes03010/previews/obes03010_sx1.png
8486 outputs/obes03010/previews/obes03010_sx1_thumb.png
4501440 outputs/obes03010/obes03010_raw.fits
80640 outputs/obes03010/obes03010_sx1.fits
2260800 outputs/obes03010/obes03010_wav.fits
10537920 outputs/obes03010/obes03010_crj.fits
14477760 outputs/obes03010/obes03010_sx2.fits
11520 outputs/obes03010/obes03010_asn.fits
21052800 outputs/obes03010/obes03010_flt.fits
        """,
    ),
    (
        "la8q99030",
        """
7799 la8q99ixq_x1d_thumb.png
115200 la8q99ixq_x1d_prev.fits
235844 la8q99ixq_x1d.png
7745 la8q99030_x1dsum_thumb.png
115200 la8q99030_x1dsum_prev.fits
234387 la8q99030_x1dsum.png
7745 la8q99030_x1dsum3_thumb.png
115200 la8q99030_x1dsum3_prev.fits
234667 la8q99030_x1dsum3.png
218880 la8q99030_jnk.fits
11520 la8q99030_asn.fits
259200 la8q99030_x1dsum3.fits
259200 la8q99030_x1dsum.fits
13092480 la8q99ixq_counts.fits
13092480 la8q99ixq_flt.fits
12441600 la8q99ixq_corrtag.fits
429120 la8q99ixq_x1d.fits
4870 la8q99ixq.tra
806400 la8q99ixq_lampflash.fits
2560320 la8q99ixq_rawtag.fits
218880 la8q99ixq_spt.fits
235844 outputs/la8q99030/previews/la8q99ixq_x1d.png
115200 outputs/la8q99030/previews/la8q99ixq_x1d_prev.fits
7799 outputs/la8q99030/previews/la8q99ixq_x1d_thumb.png
234387 outputs/la8q99030/previews/la8q99030_x1dsum.png
115200 outputs/la8q99030/previews/la8q99030_x1dsum_prev.fits
7745 outputs/la8q99030/previews/la8q99030_x1dsum_thumb.png
234667 outputs/la8q99030/previews/la8q99030_x1dsum3.png
115200 outputs/la8q99030/previews/la8q99030_x1dsum3_prev.fits
7745 outputs/la8q99030/previews/la8q99030_x1dsum3_thumb.png
2560320 outputs/la8q99030/la8q99ixq_rawtag.fits
218880 outputs/la8q99030/la8q99ixq_spt.fits
429120 outputs/la8q99030/la8q99ixq_x1d.fits
13092480 outputs/la8q99030/la8q99ixq_flt.fits
806400 outputs/la8q99030/la8q99ixq_lampflash.fits
13092480 outputs/la8q99030/la8q99ixq_counts.fits
12441600 outputs/la8q99030/la8q99ixq_corrtag.fits
259200 outputs/la8q99030/la8q99030_x1dsum3.fits
4890 outputs/la8q99030/la8q99ixq.tra
11520 outputs/la8q99030/la8q99030_asn.fits
218880 outputs/la8q99030/la8q99030_jnk.fits
259200 outputs/la8q99030/la8q99030_x1dsum.fits
        """,
    ),
    (
        "ib8t01010",
        """
48819 ib8t01htq_ima.jpg
1877 ib8t01htq_ima_thumb.jpg
205588 ib8t01hwq_raw.jpg
1997 ib8t01hwq_raw_thumb.jpg
27459 ib8t01010_drz.jpg
1841 ib8t01010_drz_thumb.jpg
38031 ib8t01htq_flt.jpg
1615 ib8t01htq_flt_thumb.jpg
37404 ib8t01hwq_flt.jpg
1551 ib8t01hwq_flt_thumb.jpg
206484 ib8t01htq_raw.jpg
2058 ib8t01htq_raw_thumb.jpg
46513 ib8t01hwq_ima.jpg
1859 ib8t01hwq_ima_thumb.jpg
86860 ib8t01010.tra
8640 ib8t01hwq_flt_hlet.fits
8640 ib8t01htq_flt_hlet.fits
12654720 ib8t01010_drz.fits
16623360 ib8t01hwq_flt.fits
16623360 ib8t01htq_flt.fits
11520 ib8t01010_asn.fits
4192 ib8t01hwq.tra
157746240 ib8t01hwq_ima.fits
4733 ib8t01htq.tra
157746240 ib8t01htq_ima.fits
31901760 ib8t01hwq_raw.fits
31901760 ib8t01htq_raw.fits
48819 outputs/ib8t01010/previews/ib8t01htq_ima.jpg
1877 outputs/ib8t01010/previews/ib8t01htq_ima_thumb.jpg
205588 outputs/ib8t01010/previews/ib8t01hwq_raw.jpg
1997 outputs/ib8t01010/previews/ib8t01hwq_raw_thumb.jpg
27459 outputs/ib8t01010/previews/ib8t01010_drz.jpg
1841 outputs/ib8t01010/previews/ib8t01010_drz_thumb.jpg
38031 outputs/ib8t01010/previews/ib8t01htq_flt.jpg
1615 outputs/ib8t01010/previews/ib8t01htq_flt_thumb.jpg
37404 outputs/ib8t01010/previews/ib8t01hwq_flt.jpg
1551 outputs/ib8t01010/previews/ib8t01hwq_flt_thumb.jpg
206484 outputs/ib8t01010/previews/ib8t01htq_raw.jpg
2058 outputs/ib8t01010/previews/ib8t01htq_raw_thumb.jpg
46513 outputs/ib8t01010/previews/ib8t01hwq_ima.jpg
1859 outputs/ib8t01010/previews/ib8t01hwq_ima_thumb.jpg
31901760 outputs/ib8t01010/ib8t01hwq_raw.fits
157746240 outputs/ib8t01010/ib8t01hwq_ima.fits
8640 outputs/ib8t01010/ib8t01hwq_flt_hlet.fits
16623360 outputs/ib8t01010/ib8t01hwq_flt.fits
31901760 outputs/ib8t01010/ib8t01htq_raw.fits
4192 outputs/ib8t01010/ib8t01hwq.tra
157746240 outputs/ib8t01010/ib8t01htq_ima.fits
16623360 outputs/ib8t01010/ib8t01htq_flt.fits
8640 outputs/ib8t01010/ib8t01htq_flt_hlet.fits
12654720 outputs/ib8t01010/ib8t01010_drz.fits
4733 outputs/ib8t01010/ib8t01htq.tra
11520 outputs/ib8t01010/ib8t01010_asn.fits
86860 outputs/ib8t01010/ib8t01010.tra
        """,
    ),  # wfc3 and acs singletons
    (
        "ibc604b9q",
        """
<<<<<<< HEAD
927 ibc604b9q.tra
32518080 ibc604b9q_raw.fits
221702 ibc604b9q_raw.jpg
842 ibc604b9q_raw_thumb.jpg
5889 outputs/ibc604b9q/ibc604b9q.tra
=======
828 ibc604b9q.tra
32518080 ibc604b9q_raw.fits
221702 ibc604b9q_raw.jpg
842 ibc604b9q_raw_thumb.jpg
828 outputs/ibc604b9q/ibc604b9q.tra
>>>>>>> aa95dc0b
32518080 outputs/ibc604b9q/ibc604b9q_raw.fits
842 outputs/ibc604b9q/ibc604b9q_raw_thumb.jpg
221702 outputs/ibc604b9q/ibc604b9q_raw.jpg
        """,
    ),
    (
        "j8f54obeq",
        """
184035 j8f54obeq_raw.jpg
7289 j8f54obeq_raw_thumb.jpg
178971 j8f54obeq_flt.jpg
7354 j8f54obeq_flt_thumb.jpg
<<<<<<< HEAD
3095 j8f54obeq.tra
10532160 j8f54obeq_flt.fits
2257920 j8f54obeq_raw.fits
9658 outputs/j8f54obeq/j8f54obeq.tra
=======
2732 j8f54obeq.tra
10532160 j8f54obeq_flt.fits
2257920 j8f54obeq_raw.fits
2732 outputs/j8f54obeq/j8f54obeq.tra
>>>>>>> aa95dc0b
2257920 outputs/j8f54obeq/j8f54obeq_raw.fits
10532160 outputs/j8f54obeq/j8f54obeq_flt.fits
7289 outputs/j8f54obeq/j8f54obeq_raw_thumb.jpg
184035 outputs/j8f54obeq/j8f54obeq_raw.jpg
7354 outputs/j8f54obeq/j8f54obeq_flt_thumb.jpg
178971 outputs/j8f54obeq/j8f54obeq_flt.jpg
        """,
<<<<<<< HEAD
=======
    ),  # testing env file
    (
        "iacs01t4q",
        """
12600000 iacs01t4q_drz.fits
83733 iacs01t4q_drz.jpg
 3604 iacs01t4q_drz_thumb.jpg
16646400 iacs01t4q_flt.fits
 8640 iacs01t4q_flt_hlet.fits
99891 iacs01t4q_flt.jpg
 3862 iacs01t4q_flt_thumb.jpg
115686720 iacs01t4q_ima.fits
  124877 iacs01t4q_ima.jpg
 4306 iacs01t4q_ima_thumb.jpg
23400000 iacs01t4q_raw.fits
  247834 iacs01t4q_raw.jpg
 2649 iacs01t4q_raw_thumb.jpg
50921 iacs01t4q.tra
35 outputs/iacs01t4q/env/iacs01t4q_cal_env.txt
12600000 outputs/iacs01t4q/iacs01t4q_drz.fits
16646400 outputs/iacs01t4q/iacs01t4q_flt.fits
8640 outputs/iacs01t4q/iacs01t4q_flt_hlet.fits
115686720 outputs/iacs01t4q/iacs01t4q_ima.fits
23400000 outputs/iacs01t4q/iacs01t4q_raw.fits
50921 outputs/iacs01t4q/iacs01t4q.tra
83733 outputs/iacs01t4q/previews/iacs01t4q_drz.jpg
3604 outputs/iacs01t4q/previews/iacs01t4q_drz_thumb.jpg
99891 outputs/iacs01t4q/previews/iacs01t4q_flt.jpg
3862 outputs/iacs01t4q/previews/iacs01t4q_flt_thumb.jpg
124877 outputs/iacs01t4q/previews/iacs01t4q_ima.jpg
4306 outputs/iacs01t4q/previews/iacs01t4q_ima_thumb.jpg
247834 outputs/iacs01t4q/previews/iacs01t4q_raw.jpg
2649 outputs/iacs01t4q/previews/iacs01t4q_raw_thumb.jpg
        """,
>>>>>>> aa95dc0b
    ),
]
# 54720 j8f54obeq_spt.fits
# 54720 outputs/j8f54obeq/j8f54obeq_spt.fits
# 100800 ibc604b9q_spt.fits
# 100800 outputs/ibc604b9q/ibc604b9q_spt.fits

TARFILES = [
    ("j8cb010b0", "32586581 j8cb010b0.tar.gz"),
    ("iacs01t4q", "106921504 iacs01t4q.tar.gz"),
]

S3_OUTPUTS = [
    (
        "j8cb010b0",
        """
        32586581 j8cb010b0.tar.gz
        3726 preview.txt
        112 preview_metrics.txt
        8701 process.txt
        112 process_metrics.txt
        """,
    ),
    (
        "obes03010",
        """
        32802820 obes03010.tar.gz
        11611 preview.txt
        823 preview_metrics.txt
        29773 process.txt
        819 process_metrics.txt
        """,
    ),
    (
        "la8q99030",
        """
        11883173 la8q99030.tar.gz
        6445 preview.txt
        827 preview_metrics.txt
        9782 process.txt
        824 process_metrics.txt
        """,
    ),
    (
        "ib8t01010",
        """
        277780489 ib8t01010.tar.gz
        93209 preview.txt
        828 preview_metrics.txt
        91292 process.txt
        827 process_metrics.txt
        """,
    ),
]


SHORT_TEST_IPPPSSOOTS = [result[0] for result in RESULTS][:1]
LONG_TEST_IPPPSSOOTS = [result[0] for result in RESULTS][:-1]  # [1:]
ENV_TEST_IPPPSSOOTS = [result[0] for result in RESULTS][-1:]

# LONG_TEST_IPPPSSOOTS += SHORT_TEST_IPPPSSOOTS  # Include all for creating test cases.


# Leave S3 config undefined to skip S3 tests
CALDP_S3_TEST_OUTPUTS = os.environ.get("CALDP_S3_TEST_OUTPUTS")  # s3://calcloud-hst-test-outputs/test-batch
CALDP_S3_TEST_INPUTS = os.environ.get("CALDP_S3_TEST_INPUTS")

# Output sizes must be within +- this fraction of truth value
CALDP_TEST_FILE_SIZE_THRESHOLD = float(os.environ.get("CALDP_TEST_FILE_SIZE_THRESHOLD", 0.4))

# ----------------------------------------------------------------------------------------


@pytest.mark.parametrize("output_uri", ["file:outputs", CALDP_S3_TEST_OUTPUTS])
@pytest.mark.parametrize("input_uri", ["file:inputs", "astroquery:", CALDP_S3_TEST_INPUTS])
@pytest.mark.parametrize("ipppssoot", SHORT_TEST_IPPPSSOOTS)
def test_io_modes(tmpdir, ipppssoot, input_uri, output_uri):
    coretst(tmpdir, ipppssoot, input_uri, output_uri)


@pytest.mark.parametrize("output_uri", ["file:outputs"])
@pytest.mark.parametrize("input_uri", ["file:inputs"])
@pytest.mark.parametrize("ipppssoot", ENV_TEST_IPPPSSOOTS)
def test_env_file(tmpdir, ipppssoot, input_uri, output_uri):
    coretst(tmpdir, ipppssoot, input_uri, output_uri)


@pytest.mark.parametrize("output_uri", ["file:outputs"])
@pytest.mark.parametrize("input_uri", ["astroquery:"])
@pytest.mark.parametrize("ipppssoot", LONG_TEST_IPPPSSOOTS)
def test_instruments(tmpdir, ipppssoot, input_uri, output_uri):
    coretst(tmpdir, ipppssoot, input_uri, output_uri)


def coretst(temp_dir, ipppssoot, input_uri, output_uri):
    """Run every `ipppssoot` through process.process() downloading input files from
    astroquery and writing output files to local storage.   Verify that call to process
    outputs the expected files with reasonable sizes into it's CWD.
    """
    print("Test case", ipppssoot, input_uri, output_uri)
    if not input_uri or not output_uri:
        print("Skipping case", ipppssoot, input_uri, output_uri)
        return
    working_dir = os.path.join(temp_dir, ipppssoot)
    os.makedirs(working_dir, exist_ok=True)
    os.chdir(working_dir)
    try:
        if input_uri.startswith("file"):
            setup_io(ipppssoot, input_uri, output_uri)
            tarball = check_tarball_in(ipppssoot)

        process.process(ipppssoot, input_uri, output_uri)
        messages.log_metrics(log_file="process.txt", metrics="process_metrics.txt")
        check_messages(ipppssoot, output_uri, status="processing")
        create_previews.main(ipppssoot, input_uri, output_uri)
        messages.log_metrics(log_file="preview.txt", metrics="preview_metrics.txt")
        expected_inputs, expected_outputs = expected(RESULTS, ipppssoot)
        actual_inputs = list_inputs(ipppssoot, input_uri)
        actual_outputs = list_outputs(ipppssoot, output_uri)
        check_inputs(input_uri, expected_inputs, actual_inputs)
        check_outputs(output_uri, expected_outputs, actual_outputs)
        messages.main(input_uri, output_uri, ipppssoot)
        check_s3_outputs(S3_OUTPUTS, actual_outputs, ipppssoot, output_uri)
        check_logs(input_uri, output_uri, ipppssoot)
        check_messages(ipppssoot, output_uri, status="processed.trigger")
        # tests whether file_ops gracefully handles an exception type
        file_ops.clean_up([], ipppssoot, dirs=["dummy_dir"])
        if input_uri.startswith("file"):  # create tarfile if s3 access unavailable
            actual_tarfiles = check_tarball_out(ipppssoot, input_uri, output_uri)
            check_tarfiles(TARFILES, actual_tarfiles, ipppssoot, output_uri)
            check_pathfinder(ipppssoot)
            message_status_check(input_uri, output_uri, ipppssoot)
            os.remove(tarball)
        check_messages_cleanup(ipppssoot)
    finally:
        os.chdir(temp_dir)


# ----------------------------------------------------------------------------------------


def parse_results(results):
    """Break up multiline output from ls into a list of (name, size) tuples."""
    return [(line.split()[1], int(line.split()[0])) for line in results.splitlines() if line.strip()]


def setup_io(ipppssoot, input_uri, output_uri):
    working_dir = os.getcwd()
    if input_uri.startswith("file"):
        os.makedirs("outputs", exist_ok=True)
        os.makedirs("inputs", exist_ok=True)
        os.chdir("inputs")
        process.download_inputs(ipppssoot, input_uri, output_uri, make_env=True)
    os.chdir(working_dir)


def check_tarball_in(ipppssoot):
    tarball = f"{ipppssoot.lower()}.tar.gz"
    tarball_path = os.path.join("inputs", tarball)
    if os.path.exists(tarball_path):
        assert True
    return tarball_path


def check_tarball_out(ipppssoot, input_uri, output_uri):
    """Create a tarfile from outputs - only runs for a single dataset (test_io)
    Workaround to improve test coverage when s3 bucket access is unavailable.
    """
    if output_uri.startswith("file"):
        """this call to tar_outputs will actually test file_ops.clean_up
        so there's technically no need to do it further below
        the problem with doing it here is we need a lot of logic
        to find "all" of the files to cleanup, and that logic
        in and of itself is what really needs to be tested...
        meaning it should be caldp, not in the test
        """
        tar, file_list = file_ops.tar_outputs(ipppssoot, output_uri)
        assert len(file_list) > 0
        tarpath = os.path.join("outputs", tar)
        assert os.path.exists(tarpath)
        all_files = list_files(os.path.dirname(tarpath), ipppssoot)
        actual_tarfiles = {}
        for name, size in all_files.items():
            if name.endswith(".tar.gz"):
                actual_tarfiles[name] = size
        return actual_tarfiles

        # file_list.append(tar)
        # logs = messages.Logs(output_path, output_uri, ipppssoot)
        # log_path = os.path.abspath(logs.get_log_output())
        # for f in os.listdir(log_path):
        #     file_list.append(os.path.join(log_path, f))
        # file_ops.clean_up(file_list, ipppssoot, dirs=["previews", "logs"])
        # messages.clean_up(ipppssoot, IO="messages")
        # assert len(os.listdir(local_outpath)) == 0


def check_messages_cleanup(ipppssoot):
    # logs/ipppssoot just ensures test coverage in messages.clean_up
    dirs = ["messages", f"logs/{ipppssoot}"]
    # if they don't exist yet, make them just to be sure
    # and put a dummy file in there to test
    tempfiles = []
    for d in dirs:
        if not os.path.isdir(d):
            os.makedirs(d)
        f = tempfile.NamedTemporaryFile(dir=d, delete=False)
        f.close()
        tempfiles.append(f.name)
        assert os.path.isdir(d)
        assert os.path.isfile(f.name)
    # clean them up...
    for d in dirs:
        messages.clean_up(ipppssoot, d.split("/")[0])
    # and check that they're gone
    for i, d in enumerate(dirs):
        assert not os.path.isdir(d)
        assert not os.path.isfile(tempfiles[i])


def list_files(startpath, ipppssoot):
    file_dict = {}
    for root, _, files in os.walk(startpath):
        for f in sorted(files, key=lambda f: os.path.getsize(root + os.sep + f)):
            if f.startswith(ipppssoot[0:5]):
                file_dict[f] = os.path.getsize(root + os.sep + f)
    return file_dict


def list_objects(path):
    object_dict = {}
    output = pipe(f"aws s3 ls --recursive {path}")
    results = [(int(line.split()[2]), line.split()[3]) for line in output.splitlines() if line.strip()]
    for (size, name) in results:
        filename = os.path.basename(name)
        object_dict[filename] = size
    return object_dict


def list_inputs(ipppssoot, input_uri):
    working_dir = os.getcwd()
    if input_uri.startswith("file"):
        input_path = os.path.join(working_dir, "inputs")
    else:
        input_path = os.path.join(working_dir, "inputs", ipppssoot)
    inputs = list_files(input_path, ipppssoot)
    return inputs


def list_outputs(ipppssoot, output_uri):
    """Routinely log input, output, and CWD files to aid setting up expected results."""
    # List files from all modes,  they'll be nothing for inapplicable modes.
    # Choose files from print to define truth values for future tests.
    output_path = process.get_output_path(output_uri, ipppssoot)
    if output_uri.startswith("file"):
        outputs = list_files(output_path, ipppssoot)
    elif CALDP_S3_TEST_OUTPUTS and output_uri.lower().startswith("s3"):
        outputs = list_objects(output_path)
    return outputs


def pipe(*args, encoding="utf-8", print_output=False, raise_exception=False):
    """Every arg should be a subprocess command string which will be run and piped to
    any subsequent args in a linear process chain.  Each arg will be split into command
    words based on whitespace so whitespace embedded within words is not possible.

    Returns stdout from the chain.
    """
    pipes = []
    for cmd in args:
        words = cmd.split()
        if pipes:
            p = subprocess.Popen(words, stdin=pipes[-1].stdout, stdout=subprocess.PIPE)
            pipes[-1].stdout.close()
        else:
            p = subprocess.Popen(words, stdout=subprocess.PIPE)
        pipes.append(p)
    output = p.communicate()[0]
    ret_code = p.wait()
    if ret_code and raise_exception:
        raise RuntimeError(f"Subprocess failed with with status: {ret_code}")
    output = output.decode(encoding) if encoding else output
    if print_output:
        print(output, end="")
    return output


def expected(RESULTS, ipppssoot):
    results = dict(RESULTS)
    expected_outputs, expected_inputs = {}, {}
    for (name, size) in parse_results(results[ipppssoot]):
        if name.startswith("outputs"):
            name = os.path.basename(name)
            expected_outputs[name] = size
        else:
            name = os.path.basename(name)
            expected_inputs[name] = size
    return expected_inputs, expected_outputs


def check_inputs(input_uri, expected_inputs, actual_inputs):
    for name in list(expected_inputs.keys()):
        assert name in list(actual_inputs.keys())


def check_outputs(output_uri, expected_outputs, actual_outputs):
    if output_uri.startswith("file"):
        for name, size in expected_outputs.items():
            assert name in list(actual_outputs.keys())
            assert abs(actual_outputs[name] - size) < CALDP_TEST_FILE_SIZE_THRESHOLD * size, "bad size for " + repr(
                name
            )


def check_tarfiles(TARFILES, actual_tarfiles, ipppssoot, output_uri):
    tarfiles = dict(TARFILES)
    expected = {}
    for (name, size) in parse_results(tarfiles[ipppssoot]):
        expected[name] = size

    # check_tarball_out doesn't handle s3 output_uris so actual_tarfiles is NoneType in come cases
    if not output_uri.startswith("s3:"):
        for name, size in expected.items():
            assert name in list(actual_tarfiles.keys())
            assert abs(actual_tarfiles[name] - size) < CALDP_TEST_FILE_SIZE_THRESHOLD * size, "bad size for " + repr(
                name
            )


def check_s3_outputs(TARFILES, actual_outputs, ipppssoot, output_uri):
    if CALDP_S3_TEST_OUTPUTS and output_uri.lower().startswith("s3"):
        tarfiles = dict(S3_OUTPUTS)
        expected = {}
        for (name, size) in parse_results(tarfiles[ipppssoot]):
            expected[name] = size
        for name, size in expected.items():
            assert name in list(actual_outputs.keys())
            assert abs(actual_outputs[name] - size) < CALDP_TEST_FILE_SIZE_THRESHOLD * size, "bad size for " + repr(
                name
            )


def check_pathfinder(ipppssoot):
    input_uri_prefix = "file:inputs"
    output_uri_prefix = None
    output_uri, output_path = messages.path_finder(input_uri_prefix, output_uri_prefix, ipppssoot)
    assert output_uri == input_uri_prefix
    assert output_path == os.path.abspath("inputs")

    input_uri_prefix = "astroquery:"
    output_uri, output_path = messages.path_finder(input_uri_prefix, output_uri_prefix, ipppssoot)
    prefix = os.path.join(os.getcwd(), "inputs", ipppssoot)
    assert output_uri == f"file:{prefix}"


def check_logs(input_uri, output_uri, ipppssoot):
    if output_uri.startswith("file"):
        output_uri, output_path = messages.path_finder(input_uri, output_uri, ipppssoot)
        logs = messages.Logs(output_path, output_uri, ipppssoot)
        log_path = logs.get_log_output()
        assert os.path.exists(log_path)


def check_messages(ipppssoot, output_uri, status):
    if "." in status:
        status, suffix = status.split(".")
        suffix = f".{suffix}"
    else:
        suffix = ""

    if CALDP_S3_TEST_OUTPUTS and output_uri.lower().startswith("s3"):
        s3_messages = list_objects(f"{output_uri}/messages")
        expected_message = f"{status}-{ipppssoot}{suffix}"
        assert expected_message in list(s3_messages.keys())
    else:
        working_dir = os.getcwd()
        proc_msg = os.path.join(working_dir, "messages", f"{status}-{ipppssoot}{suffix}")
        err_msg = os.path.join(working_dir, "messages", f"error-{ipppssoot}")
        assert os.path.exists(proc_msg) or os.path.exists(err_msg)


def message_status_check(input_uri, output_uri, ipppssoot):
    output_path = messages.get_local_outpath(output_uri, ipppssoot)
    msg = messages.Messages(output_uri, output_path, ipppssoot)
    assert msg.msg_dir == os.path.join(os.getcwd(), "messages")
    assert msg.stat == 0

    msg.init()
    assert os.path.exists(msg.msg_dir)
    # assert msg.name == f"submit-{ipppssoot}"
    # assert msg.file == f"{msg.msg_dir}/{msg.name}"
    assert msg.stat == 1

    msg.process_message()
    assert msg.name == f"processing-{ipppssoot}"
    assert msg.file == f"{msg.msg_dir}/{msg.name}"
    assert msg.stat == 2

    msg.preview_message()
    assert msg.name == f"processing-{ipppssoot}"
    assert msg.file == f"{msg.msg_dir}/{msg.name}"
    assert msg.stat == 2

    msg.final_message()
    if msg.stat == -1:
        assert msg.name == f"error-{ipppssoot}"
    elif msg.stat == 3:
        assert msg.name == f"processed-{ipppssoot}.trigger"<|MERGE_RESOLUTION|>--- conflicted
+++ resolved
@@ -210,19 +210,11 @@
     (
         "ibc604b9q",
         """
-<<<<<<< HEAD
-927 ibc604b9q.tra
-32518080 ibc604b9q_raw.fits
-221702 ibc604b9q_raw.jpg
-842 ibc604b9q_raw_thumb.jpg
-5889 outputs/ibc604b9q/ibc604b9q.tra
-=======
 828 ibc604b9q.tra
 32518080 ibc604b9q_raw.fits
 221702 ibc604b9q_raw.jpg
 842 ibc604b9q_raw_thumb.jpg
 828 outputs/ibc604b9q/ibc604b9q.tra
->>>>>>> aa95dc0b
 32518080 outputs/ibc604b9q/ibc604b9q_raw.fits
 842 outputs/ibc604b9q/ibc604b9q_raw_thumb.jpg
 221702 outputs/ibc604b9q/ibc604b9q_raw.jpg
@@ -235,17 +227,10 @@
 7289 j8f54obeq_raw_thumb.jpg
 178971 j8f54obeq_flt.jpg
 7354 j8f54obeq_flt_thumb.jpg
-<<<<<<< HEAD
-3095 j8f54obeq.tra
-10532160 j8f54obeq_flt.fits
-2257920 j8f54obeq_raw.fits
-9658 outputs/j8f54obeq/j8f54obeq.tra
-=======
 2732 j8f54obeq.tra
 10532160 j8f54obeq_flt.fits
 2257920 j8f54obeq_raw.fits
 2732 outputs/j8f54obeq/j8f54obeq.tra
->>>>>>> aa95dc0b
 2257920 outputs/j8f54obeq/j8f54obeq_raw.fits
 10532160 outputs/j8f54obeq/j8f54obeq_flt.fits
 7289 outputs/j8f54obeq/j8f54obeq_raw_thumb.jpg
@@ -253,8 +238,6 @@
 7354 outputs/j8f54obeq/j8f54obeq_flt_thumb.jpg
 178971 outputs/j8f54obeq/j8f54obeq_flt.jpg
         """,
-<<<<<<< HEAD
-=======
     ),  # testing env file
     (
         "iacs01t4q",
@@ -289,7 +272,6 @@
 247834 outputs/iacs01t4q/previews/iacs01t4q_raw.jpg
 2649 outputs/iacs01t4q/previews/iacs01t4q_raw_thumb.jpg
         """,
->>>>>>> aa95dc0b
     ),
 ]
 # 54720 j8f54obeq_spt.fits
